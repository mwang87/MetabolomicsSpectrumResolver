--- conflicted
+++ resolved
@@ -136,34 +136,12 @@
             return spectrum, source_link, None
         except ValueError:
             raise e
-<<<<<<< HEAD
-    collection = match.group(1).lower()
-    # Send all proteomics USIs to MassIVE.
-    if (collection.startswith('msv') or collection.startswith('pxd') or
-            collection.startswith('pxl') or collection.startswith('rpxd') or
-            collection == 'massivekb'):
-        return _parse_msv_pxd(usi)
-    elif collection == 'gnps':
-        return _parse_gnps(usi)
-    elif collection == 'massbank':
-        return _parse_massbank(usi)
-    elif collection == 'ms2lda':
-        return _parse_ms2lda(usi)
-    elif collection == 'motifdb':
-        return _parse_motifdb(usi)
-    else:
-        raise UsiError(f'Unknown USI collection: {match.group(1)}', 400)
-=======
     try:
         collection = match.group(1).lower()
         # Send all proteomics USIs to MassIVE.
-        if (
-            collection.startswith('msv') or
-            collection.startswith('pxd') or
-            collection.startswith('pxl') or
-            collection.startswith('rpxd') or
-            collection == 'massivekb'
-        ):
+        if (collection.startswith('msv') or collection.startswith('pxd') or
+                collection.startswith('pxl') or collection.startswith('rpxd') or
+                collection == 'massivekb'):
             return _parse_msv_pxd(usi)
         elif collection == 'gnps':
             return _parse_gnps(usi)
@@ -178,7 +156,6 @@
     except requests.exceptions.Timeout:
         raise UsiError('Timeout while retrieving the USI from an external '
                        'resource', 504)
->>>>>>> 40ee41a3
 
 
 # Parse GNPS tasks or library spectra.
