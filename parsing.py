import functools
import json
import re

import requests
import spectrum_utils.spectrum as sus
import parsing_legacy

MS2LDA_SERVER = 'http://ms2lda.org/basicviz/'
MOTIFDB_SERVER = 'http://ms2lda.org/motifdb/'
MASSBANK_SERVER = 'https://massbank.us/rest/spectra/'

# USI specification: http://www.psidev.info/usi
usi_pattern = re.compile(
    # mzspec preamble
    '^mzspec'
    # collection identifier
    # Proteomics collection identifiers: PXDnnnnnn, MSVnnnnnnnnn, RPXDnnnnnn,
    #                                    PXLnnnnnn
    # Unofficial: MASSIVEKB
    # https://github.com/HUPO-PSI/usi/blob/master/CollectionIdentifiers.md
    ':(MSV\d{9}|PXD\d{6}|PXL\d{6}|RPXD\d{6})'
    # msRun identifier
    ':(.*)'
    # index flag
    ':(scan|index|nativeId|trace)'
    # index number
    ':(.+)'
    # optional spectrum interpretation
    '(:.+)?$'
)
# OR: Metabolomics draft USIs.
usi_pattern_draft = re.compile(
    # mzdraft preamble
    '^mzdraft'
    # collection identifier
    # Unofficial proteomics spectral library identifier: MASSIVEKB
    # Metabolomics collection identifiers: GNPS, MASSBANK, MS2LDA, MOTIFDB
    ':(MASSIVEKB|GNPS|MASSBANK|MS2LDA|MOTIFDB)'
    # msRun identifier
    ':(.*)'
    # index flag
    ':(scan|index|nativeId|trace|accession)'
    # index number
    ':(.+)'
    # optional spectrum interpretation
    '(:.+)?$'
)
gnps_task_pattern = re.compile('^TASK-([a-z0-9]{32})-(.+)$')
ms2lda_task_pattern = re.compile('^TASK-(\d+)$')


<<<<<<< HEAD
@functools.lru_cache(100)
def parse_usi(usi):
    # Parsing Proper USI
    try:
        match = usi_pattern.match(usi)
        if match is None:
            raise ValueError('Incorrectly formatted USI')
        collection = match.group(1)
        # Send all proteomics USIs to MassIVE.
        if (collection.startswith('MSV') or
                collection.startswith('PXD') or
                collection.startswith('PXL') or
                collection.startswith('RPXD') or
                collection == 'MASSIVEKB'):
            return _parse_massive(usi)
        elif collection == 'GNPS':
            return _parse_gnps(usi)
        elif collection == 'MASSBANK':
            return _parse_massbank(usi)
        elif collection == 'MS2LDA':
            return _parse_ms2lda(usi)
        elif collection == 'MOTIFDB':
            return _parse_motifdb(usi)
        else:
            raise ValueError(f'Unknown USI collection: {collection}')
    except Exception as e:
        # Lets try to parse the legacy
        try:
            return parsing_legacy.parse_usi_legacy(usi)
        except:
            raise e
=======
def _match_usi(usi):
    # First try matching as an official USI, then as a metabolomics draft USI.
    match = usi_pattern.match(usi)
    if match is None:
        match = usi_pattern_draft.match(usi)
    if match is None:
        raise ValueError('Incorrectly formatted USI')
    return match


@functools.lru_cache(100)
def parse_usi(usi):
    match = _match_usi(usi)
    collection = match.group(1)
    # Send all proteomics USIs to MassIVE.
    if (collection.startswith('MSV') or
            collection.startswith('PXD') or
            collection.startswith('PXL') or
            collection.startswith('RPXD') or
            collection == 'MASSIVEKB'):
        return _parse_massive(usi)
    elif collection == 'GNPS':
        return _parse_gnps(usi)
    elif collection == 'MASSBANK':
        return _parse_massbank(usi)
    elif collection == 'MS2LDA':
        return _parse_ms2lda(usi)
    elif collection == 'MOTIFDB':
        return _parse_motifdb(usi)
    else:
        raise ValueError(f'Unknown USI collection: {collection}')
>>>>>>> 439b49da


# Parse MSV or PXD library.
def _parse_massive(usi):
    match = _match_usi(usi)
    collection = match.group(1)
    if collection.startswith('MSV'):
        source_link = (f'https://massive.ucsd.edu/ProteoSAFe/QueryMSV?'
                       f'id={collection}')
    elif collection.startswith('PXD'):
        source_link = (f'http://proteomecentral.proteomexchange.org/cgi/'
                       f'GetDataset?ID={collection}')
    else:
        # TODO: Support PXL, RPXD, MASSIVEKB collection identifiers.
        raise ValueError('Currently supported MassIVE collection identifiers: '
                         'PXD, MSV')
    index_flag = match.group(3)
    if index_flag != 'scan':
        raise ValueError('Currently supported MassIVE index flags: scan')
    index = match.group(4)
    try:
        lookup_url = (f'https://massive.ucsd.edu/ProteoSAFe/QuerySpectrum?'
                      f'id={usi}')
        lookup_request = requests.get(lookup_url)
        lookup_request.raise_for_status()
        for spectrum_file in lookup_request.json()['row_data']:
            if any(spectrum_file['file_descriptor'].lower().endswith(ext)
                   for ext in ['mzml', 'mzxml', 'mgf']):
                request_url = (f'https://gnps.ucsd.edu/ProteoSAFe/'
                               f'DownloadResultFile?'
                               f'task=4f2ac74ea114401787a7e96e143bb4a1&'
                               f'invoke=annotatedSpectrumImageText&block=0&'
                               f'file=FILE->{spectrum_file["file_descriptor"]}'
                               f'&scan={index}&peptide=*..*&force=false&'
                               f'uploadfile=True')
                mz, intensity = _parse_gnps_peak_text(
                    requests.get(request_url).text)
                return sus.MsmsSpectrum(usi, 0, 0, mz, intensity), source_link
        raise ValueError('Unsupported/unknown MassIVE USI')
    except requests.exceptions.HTTPError:
        raise ValueError('Unsupported/unknown MassIVE USI')


# Parse GNPS tasks or library spectra.
def _parse_gnps(usi):
    match = _match_usi(usi)
    ms_run = match.group(2)
    if ms_run.startswith('TASK'):
        return _parse_gnps_task(usi)
    else:
        return _parse_gnps_library(usi)


# Parse GNPS clustered spectra in Molecular Networking.
def _parse_gnps_task(usi):
    match = _match_usi(usi)
    gnps_task_match = gnps_task_pattern.match(match.group(2))
    task = gnps_task_match.group(1)
    filename = gnps_task_match.group(2)
    index_flag = match.group(3)
    if index_flag != 'scan':
        raise ValueError('Currently supported GNPS TASK index flags: scan')
    index = match.group(4)
    try:
        request_url = (f'https://gnps.ucsd.edu/ProteoSAFe/DownloadResultFile?'
                       f'task={task}&invoke=annotatedSpectrumImageText&'
                       f'block=0&file=FILE->{filename}&scan={index}&'
                       f'peptide=*..*&force=false&_=1561457932129')
        lookup_request = requests.get(request_url)
        lookup_request.raise_for_status()
        mz, intensity = _parse_gnps_peak_text(lookup_request.text)
        source_link = (f'https://gnps.ucsd.edu/ProteoSAFe/status.jsp?'
                       f'task={task}')
        return sus.MsmsSpectrum(usi, 0, 0, mz, intensity), source_link
    except requests.exceptions.HTTPError:
        raise ValueError('Unknown GNPS task USI')


def _parse_gnps_peak_text(text):
    mz, intensity = [], []
    for peak in text.strip().split('\n')[8:]:   # First 8 lines are header.
        mz_int = peak.split(maxsplit=2)
        mz.append(float(mz_int[0]))
        intensity.append(float(mz_int[1]))
    if len(mz) == 0 or len(intensity) == 0:
        raise ValueError('Unknown MassIVE/GNPS spectrum')
    return mz, intensity


# Parse GNPS library.
def _parse_gnps_library(usi):
    match = _match_usi(usi)
    index_flag = match.group(3)
    if index_flag != 'accession':
        raise ValueError('Currently supported GNPS library index flags: '
                         'accession')
    index = match.group(4)
    try:
        request_url = (f'https://gnps.ucsd.edu/ProteoSAFe/'
                       f'SpectrumCommentServlet?SpectrumID={index}')
        lookup_request = requests.get(request_url)
        lookup_request.raise_for_status()
        spectrum_dict = lookup_request.json()
        mz, intensity = zip(*json.loads(
            spectrum_dict['spectruminfo']['peaks_json']))
        source_link = (f'https://gnps.ucsd.edu/ProteoSAFe/'
                       f'gnpslibraryspectrum.jsp?SpectrumID={index}')
        return (
            sus.MsmsSpectrum(
                usi, float(spectrum_dict['annotations'][0]['Precursor_MZ']),
                int(spectrum_dict['annotations'][0]['Charge']), mz, intensity),
            source_link)
    except requests.exceptions.HTTPError:
        raise ValueError('Unknown GNPS library USI')


# Parse MassBank entry.
def _parse_massbank(usi):
    match = _match_usi(usi)
    index_flag = match.group(3)
    if index_flag != 'accession':
        raise ValueError('Currently supported MassBank index flags: accession')
    index = match.group(4)
    try:
        lookup_request = requests.get(f'{MASSBANK_SERVER}{index}')
        lookup_request.raise_for_status()
        spectrum_dict = lookup_request.json()
        mz, intensity = [], []
        for peak in spectrum_dict['spectrum'].split():
            peak_mz, peak_intensity = peak.split(':')
            mz.append(float(peak_mz))
            intensity.append(float(peak_intensity))
        precursor_mz = 0
        for metadata in spectrum_dict['metaData']:
            if metadata['name'] == 'precursor m/z':
                precursor_mz = float(metadata['value'])
                break
        source_link = (f'https://massbank.eu/MassBank/'
                       f'RecordDisplay.jsp?id={index}')
        return (sus.MsmsSpectrum(usi, precursor_mz, 0, mz, intensity),
                source_link)
    except requests.exceptions.HTTPError:
        raise ValueError('Unknown MassBank USI')


# Parse MS2LDA from ms2lda.org.
def _parse_ms2lda(usi):
    match = _match_usi(usi)
    ms2lda_task_match = ms2lda_task_pattern.match(match.group(2))
    experiment_id = ms2lda_task_match.group(1)
    index_flag = match.group(3)
    if index_flag != 'accession':
        raise ValueError('Currently supported MS2LDA index flags: accession')
    index = match.group(4)
    try:
        lookup_request = requests.get(
            f'{MS2LDA_SERVER}get_doc/?experiment_id={experiment_id}'
            f'&document_id={index}')
        lookup_request.raise_for_status()
        spectrum_dict = json.loads(lookup_request.text)
        if 'error' in spectrum_dict:
            raise ValueError(f'MS2LDA error: {spectrum_dict["error"]}')
        mz, intensity = zip(*spectrum_dict['peaks'])
        source_link = None
        return sus.MsmsSpectrum(usi, float(spectrum_dict['precursor_mz']), 0,
                                mz, intensity), source_link
    except requests.exceptions.HTTPError:
        raise ValueError('Unknown MS2LDA USI')


# Parse MOTIFDB from ms2lda.org.
def _parse_motifdb(usi):
    match = _match_usi(usi)
    index_flag = match.group(3)
    if index_flag != 'accession':
        raise ValueError('Currently supported MOTIFDB index flags: accession')
    index = match.group(4)
    try:
        lookup_request = requests.get(f'{MOTIFDB_SERVER}get_motif/{index}')
        lookup_request.raise_for_status()
        mz, intensity = zip(*json.loads(lookup_request.text))
        source_link = f'http://ms2lda.org/motifdb/motif/{index}/'
        return sus.MsmsSpectrum(usi, 0, 0, mz, intensity), source_link
    except requests.exceptions.HTTPError:
        raise ValueError('Unknown MOTIFDB USI')<|MERGE_RESOLUTION|>--- conflicted
+++ resolved
@@ -50,14 +50,20 @@
 ms2lda_task_pattern = re.compile('^TASK-(\d+)$')
 
 
-<<<<<<< HEAD
+def _match_usi(usi):
+    # First try matching as an official USI, then as a metabolomics draft USI.
+    match = usi_pattern.match(usi)
+    if match is None:
+        match = usi_pattern_draft.match(usi)
+    if match is None:
+        raise ValueError('Incorrectly formatted USI')
+    return match
+
+
 @functools.lru_cache(100)
 def parse_usi(usi):
-    # Parsing Proper USI
-    try:
-        match = usi_pattern.match(usi)
-        if match is None:
-            raise ValueError('Incorrectly formatted USI')
+    try:
+        match = _match_usi(usi)
         collection = match.group(1)
         # Send all proteomics USIs to MassIVE.
         if (collection.startswith('MSV') or
@@ -82,39 +88,6 @@
             return parsing_legacy.parse_usi_legacy(usi)
         except:
             raise e
-=======
-def _match_usi(usi):
-    # First try matching as an official USI, then as a metabolomics draft USI.
-    match = usi_pattern.match(usi)
-    if match is None:
-        match = usi_pattern_draft.match(usi)
-    if match is None:
-        raise ValueError('Incorrectly formatted USI')
-    return match
-
-
-@functools.lru_cache(100)
-def parse_usi(usi):
-    match = _match_usi(usi)
-    collection = match.group(1)
-    # Send all proteomics USIs to MassIVE.
-    if (collection.startswith('MSV') or
-            collection.startswith('PXD') or
-            collection.startswith('PXL') or
-            collection.startswith('RPXD') or
-            collection == 'MASSIVEKB'):
-        return _parse_massive(usi)
-    elif collection == 'GNPS':
-        return _parse_gnps(usi)
-    elif collection == 'MASSBANK':
-        return _parse_massbank(usi)
-    elif collection == 'MS2LDA':
-        return _parse_ms2lda(usi)
-    elif collection == 'MOTIFDB':
-        return _parse_motifdb(usi)
-    else:
-        raise ValueError(f'Unknown USI collection: {collection}')
->>>>>>> 439b49da
 
 
 # Parse MSV or PXD library.
