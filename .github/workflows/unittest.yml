--- conflicted
+++ resolved
@@ -28,18 +28,12 @@
         conda config --set always_yes yes --set changeps1 no
         conda update -q conda
         conda create -n usi -c conda-forge -c bioconda -c defaults flake8 \
-<<<<<<< HEAD
-          flask gunicorn locust lxml matplotlib numba numpy pillow pytest \
-          pyzbar qrcode rdkit requests requests-cache scipy spectrum_utils \
-          werkzeug zbar
+          flask flex-swagger gunicorn locust lxml matplotlib numba numpy \
+          pillow pytest pyzbar qrcode rdkit requests requests-cache scipy \
+          spectrum_utils werkzeug zbar
         apt-get update -y && apt-get install -y git-core
         source activate usi
         pip install "git+git://github.com/berlinguyinca/spectra-hash.git#egg=splash&subdirectory=python"
-=======
-          flask flex-swagger gunicorn locust lxml matplotlib numba numpy \
-          pillow pytest pyzbar qrcode rdkit requests requests-cache scipy \
-          spectrum_utils werkzeug zbar
->>>>>>> 40ee41a3
         echo "source activate usi" > ~/.bashrc
     - name: Lint with flake8
       run: |
