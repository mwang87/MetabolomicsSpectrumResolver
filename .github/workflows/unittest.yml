--- conflicted
+++ resolved
@@ -27,25 +27,11 @@
         export PATH="$HOME/miniconda/bin:$PATH"
         conda config --set always_yes yes --set changeps1 no
         conda update -q conda
-<<<<<<< HEAD
         conda create -n usi -c conda-forge -c bioconda -c defaults flake8 \
           flask gunicorn locust lxml matplotlib numba numpy pillow pytest \
           pyzbar qrcode rdkit requests requests-cache scipy spectrum_utils \
           werkzeug zbar
-=======
-        conda create -n usi -c rdkit rdkit=2019.09.3.0
-        bash -c "source activate usi"
-        conda install -n usi -c anaconda flask
-        conda install -n usi -c anaconda gunicorn
-        conda install -n usi -c anaconda requests
-        conda install -n usi -c bioconda spectrum_utils
-        conda install -n usi -c conda-forge xmltodict
-        conda install -n usi -c conda-forge qrcode
-        conda install -n usi -c conda-forge requests-cache
-        conda install -n usi -c conda-forge nose2
-        conda install -n usi -c anaconda scipy
         source activate usi && pip install 'git+git://github.com/berlinguyinca/spectra-hash.git@#egg=splash&subdirectory=python'
->>>>>>> 3362e5a7
         echo "source activate usi" > ~/.bashrc
     - name: Lint with flake8
       run: |
