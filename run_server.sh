--- conflicted
+++ resolved
@@ -1,8 +1,4 @@
 #!/bin/bash
 source activate usi
 
-<<<<<<< HEAD
-gunicorn -w 4 --threads=8 -b 0.0.0.0:5000 main:app --access-logfile /app/logs/access.log --timeout 90 --max-requests 100 --max-requests-jitter 20
-=======
-gunicorn -w 4 --threads=1 -b 0.0.0.0:5000 main:app --access-logfile /app/logs/access.log --timeout 90 --max-requests 100 --max-requests-jitter 20
->>>>>>> 8fef14e2
+gunicorn -w 4 --threads=8 -b 0.0.0.0:5000 main:app --access-logfile /app/logs/access.log --timeout 90 --max-requests 100 --max-requests-jitter 20