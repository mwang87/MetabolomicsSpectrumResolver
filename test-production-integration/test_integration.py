--- conflicted
+++ resolved
@@ -37,7 +37,6 @@
         r = requests.get(url)
         r.raise_for_status()
 
-<<<<<<< HEAD
 def test_json():
     from urllib.parse import quote
     for usi in test_usi_list:
@@ -48,9 +47,9 @@
         url = f"{PRODUCTION_URL}/api/proxi/v0.1/spectra?usi={quote(usi)}"
         r = requests.get(url)
         r.raise_for_status()
-=======
+
+        
 def test_filtration():
     url = f"{PRODUCTION_URL}/svg/?usi=mzspec:MS2LDATASK-190:document:270684&width=10&height=6&mz_min=0&mz_max=80&max_intensity=&grid=true&annotate_peaks=[%220-4%22,%220-11%22,%220-19%22,%220-20%22]&annotate_precision=4&annotation_rotation=90"
     r = requests.get(url)
-    r.raise_for_status()
->>>>>>> 5ad7d63f
+    r.raise_for_status()