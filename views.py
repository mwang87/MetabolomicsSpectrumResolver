import copy
import csv
import io
import json
import os
import uuid

import flask
import matplotlib.pyplot as plt
import numpy as np
import qrcode
import requests_cache
from spectrum_utils import plot as sup
from spectrum_utils import spectrum as sus

import parsing
from app import app


requests_cache.install_cache('demo_cache', expire_after=300)

USI_SERVER = 'https://metabolomics-usi.ucsd.edu/'

default_plotting_args = {'width': 10,
                         'height': 6,
                         'max_intensity': 1.25,
                         'grid': True,
                         'annotate_peaks': True,
                         'annotate_threshold': 0.05,
                         'annotate_precision': 4,
                         'annotation_rotation': 90}


@app.route('/', methods=['GET'])
def render_homepage():
    return flask.render_template('homepage.html')


@app.route('/contributors', methods=['GET'])
def render_contributors():
    return flask.render_template('contributors.html')


@app.route('/heartbeat', methods=['GET'])
def render_heartbeat():
    return json.dumps({'status': 'fail'})


@app.route('/spectrum/', methods=['GET'])
def render_spectrum():
    _, source_link = parsing.parse_usi(flask.request.args.get('usi'))
    return flask.render_template('spectrum.html',
                                 usi=flask.request.args.get('usi'),
                                 source_link=source_link)


@app.route('/mirror/', methods=['GET'])
def render_mirror_spectrum():
    _, source1 = parsing.parse_usi(flask.request.args.get('usi1'))
    _, source2 = parsing.parse_usi(flask.request.args.get('usi2'))
    return flask.render_template('mirror.html',
                                 usi1=flask.request.args.get('usi1'),
                                 usi2=flask.request.args.get('usi2'),
                                 source_link1=source1, source_link2=source2)


@app.route('/png/')
def generate_png():
    usi = flask.request.args.get('usi')
    plotting_args = _get_plotting_args(flask.request)
    output_filename = _generate_figure(usi, 'png', **plotting_args)
    return flask.send_file(output_filename, mimetype='image/png')


@app.route('/png/mirror/')
def generate_mirror_png():
    usi1 = flask.request.args.get('usi1')
    usi2 = flask.request.args.get('usi2')
    plot_pars = _get_plotting_args(flask.request)
    output_filename = _generate_mirror_figure(usi1, usi2, 'png', **plot_pars)
    return flask.send_file(output_filename, mimetype='image/png')


@app.route('/svg/')
def generate_svg():
    usi = flask.request.args.get('usi')
    plot_pars = _get_plotting_args(flask.request)
    output_filename = _generate_figure(usi, 'svg', **plot_pars)
    return flask.send_file(output_filename, mimetype='image/svg+xml')


@app.route('/svg/mirror/')
def generate_mirror_svg():
    usi1 = flask.request.args.get('usi1')
    usi2 = flask.request.args.get('usi2')
    plot_pars = _get_plotting_args(flask.request)
    output_filename = _generate_mirror_figure(usi1, usi2, 'svg', **plot_pars)
    return flask.send_file(output_filename, mimetype='image/svg+xml')


def _generate_figure(usi, extension, **kwargs):
    fig, ax = plt.subplots(figsize=(kwargs['width'], kwargs['height']))

    spectrum = _prepare_spectrum(usi, **kwargs)
    sup.spectrum(
        spectrum, annotate_ions=kwargs['annotate_peaks'],
        annot_kws={'rotation': kwargs['annotation_rotation']},
        grid=kwargs['grid'], ax=ax)

    ax.set_xlim(kwargs['mz_min'], kwargs['mz_max'])
    ax.set_ylim(0, kwargs['max_intensity'])

    if not kwargs['grid']:
        ax.spines['right'].set_visible(False)
        ax.spines['top'].set_visible(False)
        ax.yaxis.set_ticks_position('left')
        ax.xaxis.set_ticks_position('bottom')

    title = ax.text(0.5, 1.06, usi, horizontalalignment='center',
                    verticalalignment='bottom', fontsize='x-large',
                    fontweight='bold', transform=ax.transAxes)
    title.set_url(f'{USI_SERVER}spectrum/?usi={usi}')
    subtitle = (f'Precursor m/z: '
                f'{spectrum.precursor_mz:.{kwargs["annotate_precision"]}f} '
                if spectrum.precursor_mz > 0 else '')
    subtitle += f'Charge: {spectrum.precursor_charge}'
    subtitle = ax.text(0.5, 1.02, subtitle, horizontalalignment='center',
                       verticalalignment='bottom', fontsize='large',
                       transform=ax.transAxes)
    subtitle.set_url(f'{USI_SERVER}spectrum/?usi={usi}')

    output_filename = os.path.join(
        app.config['TEMPFOLDER'], f'{uuid.uuid4()}.{extension}')
    plt.savefig(output_filename, bbox_inches='tight')
    plt.close()

    return output_filename


def _generate_mirror_figure(usi1, usi2, extension, **kwargs):
    fig, ax = plt.subplots(figsize=(kwargs['width'], kwargs['height']))

    spectrum_top = _prepare_spectrum(usi1, **kwargs)
<<<<<<< HEAD
    spectrum_bottom = _prepare_spectrum(usi2, **kwargs)
=======
    for i, (annotation, mz) in enumerate(zip(spectrum_top.annotation,
                                             spectrum_top.mz)):
        if annotation is None:
            spectrum_top.annotation[i] = sus.FragmentAnnotation(0, mz, '')
        spectrum_top.annotation[i].ion_type = 'top'
    spectrum_bottom = _prepare_spectrum(usi2, **kwargs)
    for i, (annotation, mz) in enumerate(zip(spectrum_bottom.annotation,
                                             spectrum_bottom.mz)):
        if annotation is None:
            spectrum_bottom.annotation[i] = sus.FragmentAnnotation(0, mz, '')
        spectrum_bottom.annotation[i].ion_type = 'bottom'

    sup.colors['top'] = '#212121'
    sup.colors['bottom'] = '#388E3C'
>>>>>>> b47afb29
    sup.mirror(spectrum_top, spectrum_bottom,
               {'annotate_ions': kwargs['annotate_peaks'],
                'annot_kws': {'rotation': kwargs['annotation_rotation']},
                'grid': kwargs['grid']}, ax=ax)

    ax.set_xlim(kwargs['mz_min'], kwargs['mz_max'])
    ax.set_ylim(-kwargs['max_intensity'], kwargs['max_intensity'])

    if not kwargs['grid']:
        ax.spines['right'].set_visible(False)
        ax.spines['top'].set_visible(False)
        ax.yaxis.set_ticks_position('left')
        ax.xaxis.set_ticks_position('bottom')

    title = ax.text(0.5, 1.15, f'Top: {usi1}', horizontalalignment='center',
                    verticalalignment='bottom', fontsize='x-large',
                    fontweight='bold', transform=ax.transAxes)
    title.set_url(f'{USI_SERVER}mirror/?usi1={usi1}&usi2={usi2}')
    subtitle = (
        f'Precursor m/z: '
        f'{spectrum_top.precursor_mz:.{kwargs["annotate_precision"]}f} '
        if spectrum_top.precursor_mz > 0 else '')
    subtitle += f'Charge: {spectrum_top.precursor_charge}'
    subtitle = ax.text(0.5, 1.11, subtitle, horizontalalignment='center',
                       verticalalignment='bottom', fontsize='large',
                       transform=ax.transAxes)
    subtitle.set_url(f'{USI_SERVER}mirror/?usi1={usi1}&usi2={usi2}')
    title = ax.text(0.5, 1.06, f'Bottom: {usi2}', horizontalalignment='center',
                    verticalalignment='bottom', fontsize='x-large',
                    fontweight='bold', transform=ax.transAxes)
    title.set_url(f'{USI_SERVER}mirror/?usi1={usi1}&usi2={usi2}')
    subtitle = (
        f'Precursor m/z: '
        f'{spectrum_bottom.precursor_mz:.{kwargs["annotate_precision"]}f} '
        if spectrum_bottom.precursor_mz > 0 else '')
    subtitle += f'Charge: {spectrum_bottom.precursor_charge}'
    subtitle = ax.text(0.5, 1.02, subtitle, horizontalalignment='center',
                       verticalalignment='bottom', fontsize='large',
                       transform=ax.transAxes)
    subtitle.set_url(f'{USI_SERVER}mirror/?usi1={usi1}&usi2={usi2}')

    output_filename = os.path.join(
        app.config['TEMPFOLDER'], f'{uuid.uuid4()}.{extension}')
    plt.savefig(output_filename, bbox_inches='tight')
    plt.close()

    return output_filename


def _prepare_spectrum(usi, **kwargs):
    spectrum, _ = parsing.parse_usi(usi)
    spectrum = copy.deepcopy(spectrum)
    spectrum.scale_intensity(max_intensity=1)

    if kwargs['annotate_peaks']:
        for mz in _generate_labels(spectrum, kwargs['annotate_threshold']):
            spectrum.annotate_mz_fragment(
                mz, 0, 0.01, 'Da',
                text=f'{mz:.{kwargs["annotate_precision"]}f}')

    return spectrum


def _generate_labels(spec, intensity_threshold):
    mz_exclusion_window = (spec.mz[-1] - spec.mz[0]) / 20  # Max 20 labels.

    # Annotate peaks in decreasing intensity order.
    labeled_mz = []
    order = np.argsort(spec.intensity)[::-1]
    for mz, intensity in zip(spec.mz[order], spec.intensity[order]):
        if intensity < intensity_threshold:
            break
        else:
            if not any([abs(mz - already_labeled_mz) <= mz_exclusion_window
                        for already_labeled_mz in labeled_mz]):
                labeled_mz.append(mz)

    return labeled_mz


def _get_plotting_args(request):
    width = request.args.get('width')
    width = default_plotting_args['width'] if width is None else float(width)
    height = request.args.get('height')
    height = (default_plotting_args['height']
              if height is None else float(height))
    mz_min = request.args.get('mz_min')
    mz_min = float(mz_min) if mz_min else None
    mz_max = request.args.get('mz_max')
    mz_max = float(mz_max) if mz_max else None
    max_intensity = request.args.get('max_intensity')
    max_intensity = (default_plotting_args['max_intensity']
                     if not max_intensity else float(max_intensity) / 100)
    grid = request.args.get('grid')
    grid = default_plotting_args['grid'] if grid is None else grid == 'true'
    annotate_peaks = request.args.get('annotate_peaks')
    annotate_peaks = (default_plotting_args['annotate_peaks']
                      if not annotate_peaks else annotate_peaks == 'true')
    annotate_threshold = request.args.get('annotate_threshold')
    annotate_threshold = (default_plotting_args['annotate_threshold']
                          if not annotate_threshold else
                          float(annotate_threshold) / 100)
    annotate_precision = request.args.get('annotate_precision')
    annotate_precision = (default_plotting_args['annotate_precision']
                          if not annotate_precision else
                          int(annotate_precision))
    annotation_rotation = request.args.get('annotation_rotation')
    annotation_rotation = (default_plotting_args['annotation_rotation']
                           if not annotation_rotation else
                           float(annotation_rotation))
    return {
        'width': width,
        'height': height,
        'mz_min': mz_min,
        'mz_max': mz_max,
        'max_intensity': max_intensity,
        'grid': grid,
        'annotate_peaks': annotate_peaks,
        'annotate_threshold': annotate_threshold,
        'annotate_precision': annotate_precision,
        'annotation_rotation': annotation_rotation}


@app.route('/json/')
def peak_json():
    spectrum, _ = parsing.parse_usi(flask.request.args.get('usi'))
    # Return for JSON includes, peaks, n_peaks, and precursor_mz.
    spectrum_dict = {'peaks': [(float(mz), float(intensity)) for mz, intensity
                               in zip(spectrum.mz, spectrum.intensity)],
                     'n_peaks': len(spectrum.mz),
                     'precursor_mz': spectrum.precursor_mz}
    return flask.jsonify(spectrum_dict)


@app.route('/csv/')
def peak_csv():
    spectrum, _ = parsing.parse_usi(flask.request.args.get('usi'))
    csv_str = io.StringIO()
    writer = csv.writer(csv_str)
    writer.writerow(['mz', 'intensity'])
    for mz, intensity in zip(spectrum.mz, spectrum.intensity):
        writer.writerow([mz, intensity])
    csv_bytes = io.BytesIO()
    csv_bytes.write(csv_str.getvalue().encode('utf-8'))
    csv_bytes.seek(0)
    return flask.send_file(csv_bytes, mimetype='text/csv', as_attachment=True,
                           attachment_filename=f'{spectrum.identifier}.csv')


@app.route('/qrcode/')
def generate_qr():
    # QR Code Rendering.
    if flask.request.args.get('mirror') != 'true':
        usi = flask.request.args.get('usi')
        url = f'{USI_SERVER}spectrum/?usi={usi}'
    else:
        usi1 = flask.request.args.get('usi1')
        usi2 = flask.request.args.get('usi2')
        url = f'{USI_SERVER}mirror/?usi1={usi1}&usi2={usi2}'
    qr_image = qrcode.make(url, box_size=2)
    qr_bytes = io.BytesIO()
    qr_image.save(qr_bytes, format='PNG')
    qr_bytes.seek(0)
    return flask.send_file(qr_bytes, 'image/png')


@app.errorhandler(500)
def internal_error(error):
    return flask.render_template('500.html')<|MERGE_RESOLUTION|>--- conflicted
+++ resolved
@@ -141,9 +141,7 @@
     fig, ax = plt.subplots(figsize=(kwargs['width'], kwargs['height']))
 
     spectrum_top = _prepare_spectrum(usi1, **kwargs)
-<<<<<<< HEAD
-    spectrum_bottom = _prepare_spectrum(usi2, **kwargs)
-=======
+    
     for i, (annotation, mz) in enumerate(zip(spectrum_top.annotation,
                                              spectrum_top.mz)):
         if annotation is None:
@@ -158,7 +156,7 @@
 
     sup.colors['top'] = '#212121'
     sup.colors['bottom'] = '#388E3C'
->>>>>>> b47afb29
+    
     sup.mirror(spectrum_top, spectrum_bottom,
                {'annotate_ions': kwargs['annotate_peaks'],
                 'annot_kws': {'rotation': kwargs['annotation_rotation']},
