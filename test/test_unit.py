import functools
import json
import sys
import unittest.mock
sys.path.insert(0, '..')

import numpy as np
import pytest
import requests
import splash
import werkzeug.datastructures
from spectrum_utils import spectrum as sus

import parsing
import views
from error import UsiError

from usi_test_data import usis_to_test


<<<<<<< HEAD
splash_builder = splash.Splash()


@functools.lru_cache(None)
def assert_splash_matches(spectrum):
    splash_local = splash_builder.splash(splash.Spectrum(
        list(zip(spectrum.mz, spectrum.intensity)), splash.SpectrumType.MS))

    payload = {'ions': [{'mass': float(mz), 'intensity': float(intensity)}
                        for mz, intensity in zip(spectrum.mz,
                                                 spectrum.intensity)],
               'type': 'MS'}
    headers = {'Content-type': 'application/json; charset=UTF-8'}
    splash_response = requests.post(
        'https://splash.fiehnlab.ucdavis.edu/splash/it',
        data=json.dumps(payload), headers=headers)
    splash_remote = splash_response.text

    assert splash_local == splash_remote
=======
@pytest.fixture(autouse=True)
def clear_cache():
    parsing.parse_usi.cache_clear()
>>>>>>> 40ee41a3


def test_parse_usi():
    # ValueError will be thrown if invalid USI.
    for usi in usis_to_test:
        spectrum, _, _ = parsing.parse_usi(usi)
        assert_splash_matches(spectrum)
        if any(collection in usi for collection in
               ['MASSIVEKB', 'GNPS', 'MASSBANK', 'MS2LDA', 'MOTIFDB']):
            parsing.parse_usi(usi.replace('mzspec', 'mzdraft'))


def test_parse_usi_invalid():
    with pytest.raises(UsiError) as exc_info:
        parsing.parse_usi('this:is:an:invalid:usi')
    assert exc_info.value.error_code == 400
    # Invalid preamble.
    # FIXME: Exception not thrown because of legacy parsing.
    # with pytest.raises(UsiError) as exc_info:
    #     parsing.parse_usi('not_mzspec:PXD000561:'
    #                       'Adult_Frontalcortex_bRP_Elite_85_f09:scan:17555')
    # assert exc_info.value.error_code == 400
    # Invalid collection.
    with pytest.raises(UsiError) as exc_info:
        parsing.parse_usi('mzspec:PXD000000000:'
                          'Adult_Frontalcortex_bRP_Elite_85_f09:scan:17555')
    assert exc_info.value.error_code == 400
    with pytest.raises(UsiError) as exc_info:
        parsing.parse_usi('mzspec:RANDOM666:'
                          'Adult_Frontalcortex_bRP_Elite_85_f09:scan:17555')
    assert exc_info.value.error_code == 400
    # Invalid index.
    # FIXME: Exception not thrown because of legacy parsing.
    # with pytest.raises(UsiError) as exc_info:
    #     parsing.parse_usi('mzspec:PXD000561:'
    #                       'Adult_Frontalcortex_bRP_Elite_85_f09:'
    #                       'not_scan:17555')
    # assert exc_info.value.error_code == 400
    # Missing index.
    with pytest.raises(UsiError) as exc_info:
        parsing.parse_usi('mzspec:PXD000561:'
                          'Adult_Frontalcortex_bRP_Elite_85_f09:scan:')
    assert exc_info.value.error_code == 400


def test_parse_gnps_task():
    usi = ('mzspec:GNPS:TASK-c95481f0c53d42e78a61bf899e9f9adb-spectra/'
           'specs_ms.mgf:scan:1943')
    spectrum, _, _ = parsing.parse_usi(usi)
    assert_splash_matches(spectrum)
    # Invalid task pattern.
    with pytest.raises(UsiError) as exc_info:
        parsing.parse_usi(usi.replace(':TASK-', ':TASK-666'))
    assert exc_info.value.error_code == 400
    # Invalid index flag.
    with pytest.raises(UsiError) as exc_info:
        parsing.parse_usi(usi.replace(':scan:', ':index:'))
    assert exc_info.value.error_code == 400
    # Invalid file name.
    with pytest.raises(UsiError) as exc_info:
        parsing.parse_usi(usi.replace('specs_ms.mgf', 'nonexisting.mgf'))
    assert exc_info.value.error_code == 404
    # Invalid scan number.
    with pytest.raises(UsiError) as exc_info:
        parsing.parse_usi(usi.replace(':1943', ':this_scan_does_not_exist'))
    assert exc_info.value.error_code == 404


def test_parse_gnps_library():
    usi = 'mzspec:GNPS:GNPS-LIBRARY:accession:CCMSLIB00005436077'
    spectrum, _, _ = parsing.parse_usi(usi)
    assert_splash_matches(spectrum)
    # Invalid index flag.
    with pytest.raises(UsiError) as exc_info:
        parsing.parse_usi(usi.replace(':accession:', ':index:'))
    assert exc_info.value.error_code == 400
    # Invalid accession.
    with pytest.raises(UsiError) as exc_info:
        parsing.parse_usi(usi.replace(':CCMSLIB00005436077',
                                      ':this_accession_does_not_exist'))
    assert exc_info.value.error_code == 404


def test_parse_massbank():
    usi = 'mzspec:MASSBANK::accession:SM858102'
    spectrum, _, _ = parsing.parse_usi(usi)
    assert_splash_matches(spectrum)
    # Invalid index flag.
    with pytest.raises(UsiError) as exc_info:
        parsing.parse_usi(usi.replace(':accession:', ':index:'))
    assert exc_info.value.error_code == 400
    # Invalid accession.
    with pytest.raises(UsiError) as exc_info:
        parsing.parse_usi(usi.replace(':SM858102',
                                      ':this_accession_does_not_exist'))
    assert exc_info.value.error_code == 404


def test_parse_ms2lda():
    usi = 'mzspec:MS2LDA:TASK-190:accession:270684'
    spectrum, _, _ = parsing.parse_usi(usi)
    assert_splash_matches(spectrum)
    # Invalid task pattern.
    with pytest.raises(UsiError) as exc_info:
        parsing.parse_usi(usi.replace(':TASK-', ':TASK-bla'))
    assert exc_info.value.error_code == 400
    # Invalid index flag.
    with pytest.raises(UsiError) as exc_info:
        parsing.parse_usi(usi.replace(':accession:', ':index:'))
    assert exc_info.value.error_code == 400
    # Invalid experiment ID.
    with pytest.raises(UsiError) as exc_info:
        parsing.parse_usi(usi.replace(':TASK-190', ':TASK-666666666'))
    assert exc_info.value.error_code == 404
    # Invalid document ID.
    with pytest.raises(UsiError) as exc_info:
        parsing.parse_usi(usi.replace(':270684',
                                      ':this_document_does_not_exist'))
    assert exc_info.value.error_code == 404


def test_parse_msv_pxd():
    usi = 'mzspec:MSV000079514:Adult_Frontalcortex_bRP_Elite_85_f09:scan:17555'
    spectrum, _, _ = parsing.parse_usi(usi)
    assert_splash_matches(spectrum)
    # Invalid collection.
    with pytest.raises(UsiError) as exc_info:
        parsing.parse_usi(usi.replace(':MSV000079514:', ':MSV666666666:'))
    assert exc_info.value.error_code == 404
    # Invalid file name.
    with pytest.raises(UsiError) as exc_info:
        parsing.parse_usi(usi.replace('Adult_Frontalcortex_bRP_Elite_85_f09',
                                      'this_filename_does_not_exist'))
    assert exc_info.value.error_code == 404
    # Invalid index flag.
    with pytest.raises(UsiError) as exc_info:
        parsing.parse_usi(usi.replace(':scan:', ':index:'))
    assert exc_info.value.error_code == 400
    # Invalid scan number.
    with pytest.raises(UsiError) as exc_info:
        parsing.parse_usi(usi.replace(':17555', ':this_scan_does_not_exist'))
    assert exc_info.value.error_code == 404


def test_parse_motifdb():
    usi = 'mzspec:MOTIFDB::accession:171163'
    spectrum, _, _ = parsing.parse_usi(usi)
    assert_splash_matches(spectrum)
    # Invalid index flag.
    with pytest.raises(UsiError) as exc_info:
        parsing.parse_usi(usi.replace(':accession:', ':index:'))
    assert exc_info.value.error_code == 400
    # Invalid index.
    with pytest.raises(UsiError) as exc_info:
        parsing.parse_usi(usi.replace(':171163', ':this_index_does_not_exist'))
    assert exc_info.value.error_code == 404


def test_parse_timeout():
    with unittest.mock.patch(
            'parsing.requests.get',
            side_effect=UsiError('Timeout while retrieving the USI from an '
                                 'external resource', 504)) as _:
        with pytest.raises(UsiError) as exc_info:
            usi = 'mzspec:MASSBANK::accession:SM858102'
            parsing.parse_usi(usi)
        assert exc_info.value.error_code == 504


def _get_plotting_args(**kwargs):
    plotting_args = views.default_plotting_args.copy()
    plotting_args['max_intensity'] = plotting_args['max_intensity_unlabeled']
    del plotting_args['annotate_peaks']
    for key, value in kwargs.items():
        plotting_args[key] = value
    return werkzeug.datastructures.ImmutableMultiDict(plotting_args)


def test_get_plotting_args_invalid_figsize():
    plotting_args = views._get_plotting_args(_get_plotting_args(width=-1))
    assert plotting_args['width'] == views.default_plotting_args['width']
    plotting_args = views._get_plotting_args(_get_plotting_args(height=-1))
    assert plotting_args['height'] == views.default_plotting_args['height']
    plotting_args = views._get_plotting_args(_get_plotting_args(width=-1),
                                             mirror=True)
    assert plotting_args['width'] == views.default_plotting_args['width']
    plotting_args = views._get_plotting_args(_get_plotting_args(height=-1),
                                             mirror=True)
    assert plotting_args['height'] == views.default_plotting_args['height']


def test_get_plotting_args_unspecified_mz_range():
    plotting_args = views._get_plotting_args(_get_plotting_args())
    assert plotting_args['mz_min'] is None
    plotting_args = views._get_plotting_args(_get_plotting_args())
    assert plotting_args['mz_max'] is None
    plotting_args = views._get_plotting_args(_get_plotting_args(), mirror=True)
    assert plotting_args['mz_min'] is None
    plotting_args = views._get_plotting_args(_get_plotting_args(), mirror=True)
    assert plotting_args['mz_max'] is None


def test_get_plotting_args_invalid_mz_range():
    plotting_args = views._get_plotting_args(_get_plotting_args(mz_min=-100))
    assert plotting_args['mz_min'] is None
    plotting_args = views._get_plotting_args(_get_plotting_args(mz_max=-100))
    assert plotting_args['mz_max'] is None
    plotting_args = views._get_plotting_args(_get_plotting_args(mz_min=-100),
                                             mirror=True)
    assert plotting_args['mz_min'] is None
    plotting_args = views._get_plotting_args(_get_plotting_args(mz_max=-100),
                                             mirror=True)
    assert plotting_args['mz_max'] is None


def test_get_plotting_args_invalid_max_intensity():
    plotting_args = views._get_plotting_args(_get_plotting_args(
        max_intensity=-1))
    assert (plotting_args['max_intensity']
            == views.default_plotting_args['max_intensity_labeled'])
    plotting_args = views._get_plotting_args(_get_plotting_args(
        max_intensity=-1), mirror=True)
    assert (plotting_args['max_intensity']
            == views.default_plotting_args['max_intensity_mirror_labeled'])


def test_get_plotting_args_invalid_annotate_precision():
    plotting_args = views._get_plotting_args(_get_plotting_args(
        annotate_precision=-1))
    assert (plotting_args['annotate_precision']
            == views.default_plotting_args['annotate_precision'])
    plotting_args = views._get_plotting_args(_get_plotting_args(
        annotate_precision=-1), mirror=True)
    assert (plotting_args['annotate_precision']
            == views.default_plotting_args['annotate_precision'])


def test_get_plotting_args_invalid_fragment_mz_tolerance():
    plotting_args = views._get_plotting_args(_get_plotting_args(
        fragment_mz_tolerance=-1))
    assert (plotting_args['fragment_mz_tolerance']
            == views.default_plotting_args['fragment_mz_tolerance'])
    plotting_args = views._get_plotting_args(_get_plotting_args(
        fragment_mz_tolerance=-1), mirror=True)
    assert (plotting_args['fragment_mz_tolerance']
            == views.default_plotting_args['fragment_mz_tolerance'])


def test_get_plotting_args_title():
    usi = 'mzspec:MOTIFDB::accession:171163'
    plot_title = 'Custom title'
    plotting_args = views._get_plotting_args(_get_plotting_args(
        usi=usi))
    assert plotting_args['plot_title'] == usi
    plotting_args = views._get_plotting_args(_get_plotting_args(
        usi=usi, plot_title=plot_title))
    assert plotting_args['plot_title'] == plot_title


def test_prepare_spectrum():
    usi = 'mzspec:MOTIFDB::accession:171163'
    spectrum, _, _ = parsing.parse_usi(usi)
    spectrum_processed = views._prepare_spectrum(
        spectrum, **views._get_plotting_args(_get_plotting_args(
            mz_min=400, mz_max=700, annotate_peaks=json.dumps([[]]))))
    assert spectrum is not spectrum_processed
    assert len(spectrum.mz) == 49
    assert len(spectrum_processed.mz) == 5
    assert spectrum_processed.intensity.max() == 1
    assert len(spectrum_processed.mz) == len(spectrum_processed.annotation)
    assert all([annotation is None
                for annotation in spectrum_processed.annotation])


def test_prepare_spectrum_annotate_peaks_default():
    usi = 'mzspec:MOTIFDB::accession:171163'
    spectrum, _, _ = parsing.parse_usi(usi)
    spectrum_processed = views._prepare_spectrum(
        spectrum, **views._get_plotting_args(_get_plotting_args()))
    assert not all([annotation is None
                    for annotation in spectrum_processed.annotation])


def test_prepare_spectrum_annotate_peaks_specified():
    usi = 'mzspec:MOTIFDB::accession:171163'
    spectrum, _, _ = parsing.parse_usi(usi)
    spectrum_processed = views._prepare_spectrum(
        spectrum, **views._get_plotting_args(_get_plotting_args(
            mz_min=400, mz_max=700,
            annotate_peaks=json.dumps([[477.2525, 654.3575]]))))
    assert sum([annotation is not None
                for annotation in spectrum_processed.annotation]) == 2
    assert spectrum_processed.annotation[0] is None
    assert spectrum_processed.annotation[1] is not None
    assert spectrum_processed.annotation[2] is None
    assert spectrum_processed.annotation[3] is None
    assert spectrum_processed.annotation[4] is not None


def test_prepare_spectrum_annotate_peaks_specified_invalid():
    usi = 'mzspec:MOTIFDB::accession:171163'
    spectrum, _, _ = parsing.parse_usi(usi)
    spectrum_processed = views._prepare_spectrum(
        spectrum, **views._get_plotting_args(_get_plotting_args(
            annotate_peaks=json.dumps([[1477.2525, 1654.3575]]))))
    assert all([annotation is None
                for annotation in spectrum_processed.annotation])


def test_prepare_mirror_spectra():
    usi1 = 'mzspec:MOTIFDB::accession:171163'
    usi2 = 'mzspec:MOTIFDB::accession:171164'
    spectrum1, _, _ = parsing.parse_usi(usi1)
    spectrum2, _, _ = parsing.parse_usi(usi2)
    spectrum1_processed, spectrum2_processed = views._prepare_mirror_spectra(
        spectrum1, spectrum2, views._get_plotting_args(_get_plotting_args(
            mz_min=400, mz_max=700, annotate_peaks=json.dumps([[], []])),
            mirror=True))
    assert spectrum1 is not spectrum1_processed
    assert spectrum2 is not spectrum2_processed
    assert len(spectrum1.mz) == 49
    assert len(spectrum2.mz) == 28
    assert len(spectrum1_processed.mz) == 5
    assert len(spectrum2_processed.mz) == 9
    assert spectrum1_processed.intensity.max() == 1
    assert spectrum2_processed.intensity.max() == 1
    assert len(spectrum1_processed.mz) == len(spectrum1_processed.annotation)
    assert len(spectrum2_processed.mz) == len(spectrum2_processed.annotation)
    assert all([annotation is None
                for annotation in spectrum1_processed.annotation])
    assert all([annotation is None
                for annotation in spectrum2_processed.annotation])


def test_cosine():
    intensity = [1, 2, 3, 4, 5]
    intensity = intensity / np.linalg.norm(intensity)
    spectrum1 = sus.MsmsSpectrum(
        '1', 200, 1, [100, 110, 120, 130, 140], intensity)
    spectrum2 = sus.MsmsSpectrum(
        '2', 240, 1, [100, 110, 120, 155, 170], intensity)
    spectrum3 = sus.MsmsSpectrum(
        '3', 240, 1, [100, 110, 119.9, 120, 200], intensity)
    # Standard cosine.
    cosine, peak_matches = views._cosine(spectrum1, spectrum2, 0.02, False)
    assert cosine == pytest.approx(intensity[0] * intensity[0] +
                                   intensity[1] * intensity[1] +
                                   intensity[2] * intensity[2])
    assert peak_matches == [(2, 2), (1, 1), (0, 0)]
    # Shifted cosine.
    cosine, peak_matches = views._cosine(spectrum1, spectrum2, 0.02, True)
    assert cosine == pytest.approx(intensity[0] * intensity[0] +
                                   intensity[1] * intensity[1] +
                                   intensity[2] * intensity[2] +
                                   intensity[3] * intensity[4])
    assert peak_matches == [(3, 4), (2, 2), (1, 1), (0, 0)]
    # Greedy peak matching.
    cosine, peak_matches = views._cosine(spectrum1, spectrum3, 0.02, False)
    assert cosine == pytest.approx(intensity[0] * intensity[0] +
                                   intensity[1] * intensity[1] +
                                   intensity[2] * intensity[3])
    assert peak_matches == [(2, 3), (1, 1), (0, 0)]<|MERGE_RESOLUTION|>--- conflicted
+++ resolved
@@ -18,8 +18,12 @@
 from usi_test_data import usis_to_test
 
 
-<<<<<<< HEAD
 splash_builder = splash.Splash()
+
+
+@pytest.fixture(autouse=True)
+def clear_cache():
+    parsing.parse_usi.cache_clear()
 
 
 @functools.lru_cache(None)
@@ -38,11 +42,6 @@
     splash_remote = splash_response.text
 
     assert splash_local == splash_remote
-=======
-@pytest.fixture(autouse=True)
-def clear_cache():
-    parsing.parse_usi.cache_clear()
->>>>>>> 40ee41a3
 
 
 def test_parse_usi():
