import csv
import imghdr
import io
import itertools
import json
import re
import sys
import unittest.mock
sys.path.insert(0, '..')

import flask
import flex
import PIL
import pytest
import urllib.parse
from lxml import etree
from pyzbar import pyzbar

import app
import parsing
from error import UsiError

from usi_test_data import usis_to_test


splash_pattern = re.compile('^splash10-\w{4}-\d{10}-\w{20}$')


def _get_custom_plotting_args_str():
    width, height = 20.0, 10.0
    mz_min, mz_max = 50.0, 500.0
    max_intensity = 175.0
    grid = 'true'
    annotate_precision = 2
    annotation_rotation = 45
    cosine = 'shifted'
    fragment_mz_tolerance = 0.5
    return (f'&width={width}&height={height}'
            f'&mz_min={mz_min}&mz_max={mz_max}'
            f'&max_intensity={max_intensity}'
            f'&grid={grid}'
            f'&annotate_precision={annotate_precision}'
            f'&annotation_rotation={annotation_rotation}'
            f'&cosine={cosine}'
            f'&fragment_mz_tolerance={fragment_mz_tolerance}')


@pytest.fixture(autouse=True)
def clear_cache():
    parsing.parse_usi.cache_clear()


@pytest.fixture
def client():
    app.app.config['TESTING'] = True
    with app.app.test_client() as client:
        yield client


def test_render_homepage(client):
    response = client.get('/')
    assert response.status_code == 200


def test_render_contributors(client):
    response = client.get('/contributors')
    assert response.status_code == 200


def test_render_heartbeat(client):
    response = client.get('/heartbeat')
    assert response.status_code == 200
    assert json.loads(response.data) == {'status': 'success'}


def test_render_spectrum(client):
    for usi in usis_to_test:
        response = client.get('/spectrum/', query_string=f'usi={usi}')
        assert response.status_code == 200
        assert usi.encode() in response.data


def test_render_spectrum_drawing_controls_width_height(client):
    parser = etree.HTMLParser()
    width, height = 20.0, 10.0
    plotting_args = f'width={width}&height={height}'
    for usi in usis_to_test:
        response = client.get('/spectrum/',
                              query_string=f'usi={usi}&{plotting_args}')
        assert response.status_code == 200
        # Test whether the plotting arguments are reflected in the drawing
        # controls.
        html = etree.parse(io.BytesIO(response.data), parser)
        assert float(html.xpath('//input[@id="width"]/@value')[0]) == width
        assert float(html.xpath('//input[@id="height"]/@value')[0]) == height


def test_render_spectrum_drawing_controls_mz_min_mz_max(client):
    parser = etree.HTMLParser()
    mz_min, mz_max = 50.0, 500.0
    plotting_args = f'mz_min={mz_min}&mz_max={mz_max}'
    for usi in usis_to_test:
        response = client.get('/spectrum/',
                              query_string=f'usi={usi}&{plotting_args}')
        assert response.status_code == 200
        # Test whether the plotting arguments are reflected in the drawing
        # controls.
        html = etree.parse(io.BytesIO(response.data), parser)
        assert float(html.xpath('//input[@id="mz_min"]/@value')[0]) == mz_min
        assert float(html.xpath('//input[@id="mz_max"]/@value')[0]) == mz_max


def test_render_spectrum_drawing_controls_max_intensity(client):
    parser = etree.HTMLParser()
    max_intensity = 150.0
    plotting_args = f'max_intensity={max_intensity}'
    for usi in usis_to_test:
        response = client.get('/spectrum/',
                              query_string=f'usi={usi}&{plotting_args}')
        assert response.status_code == 200
        # Test whether the plotting arguments are reflected in the drawing
        # controls.
        html = etree.parse(io.BytesIO(response.data), parser)
        assert (float(html.xpath('//input[@id="max_intensity"]/@value')[0])
                == max_intensity)


def test_render_spectrum_drawing_controls_grid_on(client):
    parser = etree.HTMLParser()
    grid = 'true'
    plotting_args = f'grid={grid}'
    for usi in usis_to_test:
        response = client.get('/spectrum/',
                              query_string=f'usi={usi}&{plotting_args}')
        assert response.status_code == 200
        # Test whether the plotting arguments are reflected in the drawing
        # controls.
        html = etree.parse(io.BytesIO(response.data), parser)
        assert html.xpath('//input[@id="grid"]/@checked')[0] == 'checked'


def test_render_spectrum_drawing_controls_grid_off(client):
    parser = etree.HTMLParser()
    grid = 'false'
    plotting_args = f'grid={grid}'
    for usi in usis_to_test:
        response = client.get('/spectrum/',
                              query_string=f'usi={usi}&{plotting_args}')
        assert response.status_code == 200
        # Test whether the plotting arguments are reflected in the drawing
        # controls.
        html = etree.parse(io.BytesIO(response.data), parser)
        assert len(html.xpath('//input[@id="grid"]/@checked')) == 0


def test_render_spectrum_drawing_controls_annotate_peaks(client):
    usi = 'mzspec:MS2LDA:TASK-190:accession:270684'
    for annotate_peaks in ['[[]]', '[[75.0225,93.0575,128.0275,139.0075]]']:
        plotting_args = f'annotate_peaks={annotate_peaks}'
        response = client.get('/spectrum/',
                              query_string=f'usi={usi}&{plotting_args}')
        assert response.status_code == 200


def test_render_spectrum_drawing_controls_annotate_precision(client):
    parser = etree.HTMLParser()
    annotate_precision = 2
    plotting_args = f'annotate_precision={annotate_precision}'
    for usi in usis_to_test:
        response = client.get('/spectrum/',
                              query_string=f'usi={usi}&{plotting_args}')
        assert response.status_code == 200
        # Test whether the plotting arguments are reflected in the drawing
        # controls.
        html = etree.parse(io.BytesIO(response.data), parser)
        assert (int(html.xpath('//input[@id="annotate_precision"]/@value')[0])
                == annotate_precision)


def test_render_spectrum_drawing_controls_annotation_rotation(client):
    parser = etree.HTMLParser()
    annotation_rotation = 45
    plotting_args = f'annotation_rotation={annotation_rotation}'
    for usi in usis_to_test:
        response = client.get('/spectrum/',
                              query_string=f'usi={usi}&{plotting_args}')
        assert response.status_code == 200
        # Test whether the plotting arguments are reflected in the drawing
        # controls.
        html = etree.parse(io.BytesIO(response.data), parser)
        assert (float(html.xpath('//input[@id="annotation_rotation"]'
                                 '/@value')[0])
                == annotation_rotation)


def test_render_spectrum_drawing_controls_cosine(client):
    parser = etree.HTMLParser()
    for cosine in ['off', 'standard', 'shifted']:
        plotting_args = f'cosine={cosine}'
        for usi in usis_to_test:
            response = client.get('/spectrum/',
                                  query_string=f'usi={usi}&{plotting_args}')
            assert response.status_code == 200
            # Test whether the plotting arguments are reflected in the drawing
            # controls.
            html = etree.parse(io.BytesIO(response.data), parser)
            assert (html.xpath(f'//select[@id="cosine"]'
                               f'/option[@value="{cosine}"]/@selected')[0]
                    == 'selected')
            assert (len(html.xpath(f'//select[@id="cosine"]'
                                   f'/option[@value!="{cosine}"]/@selected'))
                    == 0)


def test_render_spectrum_drawing_controls_fragment_mz_tolerance(client):
    parser = etree.HTMLParser()
    fragment_mz_tolerance = 0.5
    plotting_args = f'fragment_mz_tolerance={fragment_mz_tolerance}'
    for usi in usis_to_test:
        response = client.get('/spectrum/',
                              query_string=f'usi={usi}&{plotting_args}')
        assert response.status_code == 200
        # Test whether the plotting arguments are reflected in the drawing
        # controls.
        html = etree.parse(io.BytesIO(response.data), parser)
        assert (float(html.xpath('//input[@id="fragment_mz_tolerance"]'
                                 '/@value')[0])
                == fragment_mz_tolerance)


# itertools recipe.
def pairwise(iterable):
    """s -> (s0,s1), (s1,s2), (s2, s3), ..."""
    a, b = itertools.tee(iterable)
    next(b, None)
    return zip(a, b)


def test_render_mirror(client):
    for usi1, usi2 in pairwise(usis_to_test):
        response = client.get('/mirror/',
                              query_string=f'usi1={usi1}&usi2={usi2}')
        assert response.status_code == 200
        assert usi1.encode() in response.data
        assert usi2.encode() in response.data


def test_render_mirror_drawing_controls(client):
    parser = etree.HTMLParser()
    width, height = 20.0, 10.0
    mz_min, mz_max = 50.0, 500.0
    max_intensity = 175.0
    grid = 'true'
    annotate_precision = 2
    annotation_rotation = 45
    cosine = 'shifted'
    fragment_mz_tolerance = 0.5
    plotting_args = (f'&width={width}&height={height}'
                     f'&mz_min={mz_min}&mz_max={mz_max}'
                     f'&max_intensity={max_intensity}'
                     f'&grid={grid}'
                     f'&annotate_precision={annotate_precision}'
                     f'&annotation_rotation={annotation_rotation}'
                     f'&cosine={cosine}'
                     f'&fragment_mz_tolerance={fragment_mz_tolerance}')
    for usi1, usi2 in pairwise(usis_to_test):
        response = client.get(
            '/mirror/',
            query_string=f'usi1={usi1}&usi2={usi2}&{plotting_args}')
        assert response.status_code == 200
        # Test whether the plotting arguments are reflected in the drawing
        # controls.
        html = etree.parse(io.BytesIO(response.data), parser)
        assert float(html.xpath('//input[@id="width"]/@value')[0]) == width
        assert float(html.xpath('//input[@id="height"]/@value')[0]) == height
        assert float(html.xpath('//input[@id="mz_min"]/@value')[0]) == mz_min
        assert float(html.xpath('//input[@id="mz_max"]/@value')[0]) == mz_max
        assert (float(html.xpath('//input[@id="max_intensity"]/@value')[0])
                == max_intensity)
        assert html.xpath('//input[@id="grid"]/@checked')[0] == 'checked'
        assert (int(html.xpath('//input[@id="annotate_precision"]/@value')[0])
                == annotate_precision)
        assert (float(html.xpath('//input[@id="annotation_rotation"]'
                                 '/@value')[0])
                == annotation_rotation)
        assert (html.xpath(f'//select[@id="cosine"]'
                           f'/option[@value="{cosine}"]/@selected')[0]
                == 'selected')
        assert (len(html.xpath(f'//select[@id="cosine"]'
                               f'/option[@value!="{cosine}"]/@selected'))
                == 0)
        assert (float(html.xpath('//input[@id="fragment_mz_tolerance"]'
                                 '/@value')[0])
                == fragment_mz_tolerance)


def test_generate_png(client):
    for usi in usis_to_test:
        response = client.get('/png/', query_string=f'usi={usi}')
        assert response.status_code == 200
        assert len(response.data) > 0
        assert imghdr.what(None, response.data) == 'png'


def test_generate_png_drawing_controls(client):
    plotting_args = _get_custom_plotting_args_str()
    for usi in usis_to_test:
        response = client.get('/png/',
                              query_string=f'usi={usi}&{plotting_args}')
        assert response.status_code == 200
        assert len(response.data) > 0
        assert imghdr.what(None, response.data) == 'png'


def test_generate_png_mirror(client):
    for usi1, usi2 in pairwise(usis_to_test):
        response = client.get('/png/mirror/',
                              query_string=f'usi1={usi1}&usi2={usi2}')
        assert response.status_code == 200
        assert len(response.data) > 0
        assert imghdr.what(None, response.data) == 'png'


def test_generate_png_mirror_drawing_controls(client):
    plotting_args = _get_custom_plotting_args_str()
    for usi1, usi2 in pairwise(usis_to_test):
        response = client.get(
            '/png/mirror/',
            query_string=f'usi1={usi1}&usi2={usi2}&{plotting_args}')
        assert response.status_code == 200
        assert len(response.data) > 0
        assert imghdr.what(None, response.data) == 'png'


def test_generate_svg(client):
    for usi in usis_to_test:
        response = client.get('/svg/', query_string=f'usi={usi}')
        assert response.status_code == 200
        assert len(response.data) > 0
        assert b'<!DOCTYPE svg' in response.data


def test_generate_svg_drawing_controls(client):
    plotting_args = _get_custom_plotting_args_str()
    for usi in usis_to_test:
        response = client.get('/svg/',
                              query_string=f'usi={usi}&{plotting_args}')
        assert response.status_code == 200
        assert len(response.data) > 0
        assert b'<!DOCTYPE svg' in response.data


def test_generate_svg_mirror(client):
    for usi1, usi2 in pairwise(usis_to_test):
        response = client.get('/svg/mirror/',
                              query_string=f'usi1={usi1}&usi2={usi2}')
        assert response.status_code == 200
        assert len(response.data) > 0
        assert b'<!DOCTYPE svg' in response.data


def test_generate_svg_mirror_drawing_controls(client):
    plotting_args = _get_custom_plotting_args_str()
    for usi1, usi2 in pairwise(usis_to_test):
        response = client.get(
            '/svg/mirror/',
            query_string=f'usi1={usi1}&usi2={usi2}&{plotting_args}')
        assert response.status_code == 200
        assert len(response.data) > 0
        assert b'<!DOCTYPE svg' in response.data


def test_peak_json(client):
    for usi in usis_to_test:
        response = client.get('/json/', query_string=f'usi={usi}')
        assert response.status_code == 200
        response_dict = json.loads(response.data)
        assert 'peaks' in response_dict
        assert 'n_peaks' in response_dict
        assert 'precursor_mz' in response_dict
        assert 'splash' in response_dict
        assert response_dict['n_peaks'] == len(response_dict['peaks'])
        for peak in response_dict['peaks']:
            assert len(peak) == 2


def test_peak_json_invalid(client):
    for usi, status_code in zip(*_get_invalid_usi_status_code()):
        if usi is not None:
            response = client.get('/json/', query_string=f'usi={usi}')
            assert response.status_code == 200
            response_dict = json.loads(response.data)
            assert 'error' in response_dict
            assert response_dict['error']['code'] == status_code, usi
            assert 'message' in response_dict['error']


def test_peak_proxi_json(client):
    schema = flex.core.load('https://raw.githubusercontent.com/HUPO-PSI/'
                            'proxi-schemas/master/specs/swagger.yaml')
    for usi in usis_to_test:
        response = client.get('/proxi/v0.1/spectra', query_string=f'usi={usi}')
        assert response.status_code == 200
        response_dict = json.loads(response.data)[0]
        assert 'usi' in response_dict
        assert 'status' in response_dict
        assert response_dict['status'] == 'READABLE'
        assert 'mzs' in response_dict
        assert 'intensities' in response_dict
        assert len(response_dict['mzs']) == len(response_dict['intensities'])
        assert 'attributes' in response_dict
        for attribute in response_dict['attributes']:
            assert 'accession' in attribute
            assert 'name' in attribute
            assert 'value' in attribute
            if attribute['accession'] == 'MS:1000744':
                assert attribute['name'] == 'selected ion m/z'
            elif attribute['accession'] == 'MS:1000041':
                assert attribute['name'] == 'charge state'
<<<<<<< HEAD
            elif attribute['accession'] == 'MS:1002599':
                assert attribute['name'] == 'splash key'
                assert splash_pattern.match(attribute['value']) is not None
        # TODO: Validate using the PROXI swagger definition.
        #   https://github.com/HUPO-PSI/proxi-schemas/blob/master/specs/swagger.yaml
=======
        # Validate that the response matches the PROXI Swagger API definition.
        flex.core.validate_api_response(schema, raw_request=flask.request,
                                        raw_response=response)
>>>>>>> 40ee41a3


def test_peak_proxi_json_invalid(client):
    for usi, status_code in zip(*_get_invalid_usi_status_code()):
        if usi is not None:
            response = client.get('/proxi/v0.1/spectra',
                                  query_string=f'usi={usi}')
            assert response.status_code == 200
            response_dict = json.loads(response.data)[0]
            assert 'error' in response_dict
            assert response_dict['error']['code'] == status_code, usi
            assert 'message' in response_dict['error']


def test_peak_csv(client):
    for usi in usis_to_test:
        response = client.get('/csv/', query_string=f'usi={usi}')
        assert response.status_code == 200
        with io.StringIO(response.data.decode()) as response_csv:
            csv_reader = csv.reader(response_csv)
            assert next(csv_reader) == ['mz', 'intensity']
            for peak in csv_reader:
                assert len(peak) == 2


def test_peak_csv_invalid(client):
    for usi, status_code in zip(*_get_invalid_usi_status_code()):
        if usi is not None:
            response = client.get('/csv/', query_string=f'usi={usi}')
            assert response.status_code == status_code, usi


def test_generate_qr(client):
    for usi in usis_to_test:
        response = client.get('/qrcode/', query_string=f'usi={usi}')
        assert response.status_code == 200
        assert len(response.data) > 0
        assert imghdr.what(None, response.data) == 'png'
        with io.BytesIO(response.data) as image_bytes:
            with PIL.Image.open(image_bytes) as image:
                qr = pyzbar.decode(image)[0]
                assert urllib.parse.unquote(qr.data.decode()).endswith(
                    f'/spectrum/?usi={usi}')


def test_generate_qr_drawing_controls(client):
    plotting_args = _get_custom_plotting_args_str()
    for usi in usis_to_test:
        response = client.get('/qrcode/',
                              query_string=f'usi={usi}&{plotting_args}')
        assert response.status_code == 200
        assert len(response.data) > 0
        assert imghdr.what(None, response.data) == 'png'
        with io.BytesIO(response.data) as image_bytes:
            with PIL.Image.open(image_bytes) as image:
                qr = pyzbar.decode(image)[0]
                assert urllib.parse.unquote(qr.data.decode()).endswith(
                    f'/spectrum/?usi={usi}&{plotting_args}')


def test_generate_qr_mirror(client):
    for usi1, usi2 in pairwise(usis_to_test):
        response = client.get(
            '/qrcode/', query_string=f'mirror=true&usi1={usi1}&usi2={usi2}')
        assert response.status_code == 200
        assert len(response.data) > 0
        assert imghdr.what(None, response.data) == 'png'
        with io.BytesIO(response.data) as image_bytes:
            with PIL.Image.open(image_bytes) as image:
                qr = pyzbar.decode(image)[0]
                assert urllib.parse.unquote(qr.data.decode()).endswith(
                    f'/mirror/?usi1={usi1}&usi2={usi2}')


def test_generate_qr_mirror_drawing_controls(client):
    plotting_args = _get_custom_plotting_args_str()
    for usi1, usi2 in pairwise(usis_to_test):
        response = client.get('/qrcode/',
                              query_string=f'mirror=true&usi1={usi1}'
                                           f'&usi2={usi2}&{plotting_args}')
        assert response.status_code == 200
        assert len(response.data) > 0
        assert imghdr.what(None, response.data) == 'png'
        with io.BytesIO(response.data) as image_bytes:
            with PIL.Image.open(image_bytes) as image:
                qr = pyzbar.decode(image)[0]
                assert urllib.parse.unquote(qr.data.decode()).endswith(
                    f'/mirror/?usi1={usi1}&usi2={usi2}&{plotting_args}')


def test_render_error(client):
    for usi, status_code in zip(*_get_invalid_usi_status_code()):
        if usi is not None:
            response = client.get('/spectrum/', query_string=f'usi={usi}')
            assert response.status_code == status_code, usi


def test_render_error_timeout(client):
    with unittest.mock.patch(
            'parsing.requests.get',
            side_effect=UsiError('Timeout while retrieving the USI from an '
                                 'external resource', 504)) as _:
        usi = 'mzspec:MASSBANK::accession:SM858102'
        response = client.get('/spectrum/', query_string=f'usi={usi}')
        assert response.status_code == 504
        response = client.get('/png/', query_string=f'usi={usi}')
        assert response.status_code == 504
        response = client.get('/svg/', query_string=f'usi={usi}')
        assert response.status_code == 504
        response = client.get('/mirror/',
                              query_string=f'usi1={usi}&usi2={usi}')
        assert response.status_code == 504
        response = client.get('/png/mirror/',
                              query_string=f'usi1={usi}&usi2={usi}')
        assert response.status_code == 504
        response = client.get('/svg/mirror/',
                              query_string=f'usi1={usi}&usi2={usi}')
        assert response.status_code == 504

        response = client.get('/json/', query_string=f'usi={usi}')
        assert response.status_code == 200
        response_dict = json.loads(response.data)
        assert 'error' in response_dict
        assert response_dict['error']['code'] == 504
        assert 'message' in response_dict['error']

        response = client.get('/proxi/v0.1/spectra', query_string=f'usi={usi}')
        assert response.status_code == 200
        response_dict = json.loads(response.data)[0]
        assert 'error' in response_dict
        assert response_dict['error']['code'] == 504
        assert 'message' in response_dict['error']

        response = client.get('/csv/', query_string=f'usi={usi}')
        assert response.status_code == 504


def _get_invalid_usi_status_code():
    usis = [
        # Invalid USI.
        'this:is:not:a:valid:usi',
        # Invalid preamble.
        None,
        # 'not_mzspec:PXD000561:Adult_Frontalcortex_bRP_Elite_85_f09:
        #  scan:17555',
        # Invalid collection.
        'mzspec:PXD000000000:Adult_Frontalcortex_bRP_Elite_85_f09:scan:17555',
        'mzspec:RANDOM666:Adult_Frontalcortex_bRP_Elite_85_f09:scan:17555',
        # Invalid index.
        None,
        # 'mzspec:PXD000561:Adult_Frontalcortex_bRP_Elite_85_f09:
        #  not_scan:17555',
        # Missing index.
        'mzspec:PXD000561:Adult_Frontalcortex_bRP_Elite_85_f09:scan:',
        'mzspec:GNPS:TASK-666c95481f0c53d42e78a61bf899e9f9adb-spectra/'
        'specs_ms.mgf:scan:1943',
        'mzspec:GNPS:TASK-c95481f0c53d42e78a61bf899e9f9adb-spectra/'
        'specs_ms.mgf:index:1943',
        'mzspec:GNPS:TASK-c95481f0c53d42e78a61bf899e9f9adb-spectra/'
        'nonexisting.mgf:scan:1943',
        'mzspec:GNPS:TASK-c95481f0c53d42e78a61bf899e9f9adb-spectra/'
        'specs_ms.mgf:scan:this_scan_does_not_exist',
        'mzspec:GNPS:GNPS-LIBRARY:index:CCMSLIB00005436077',
        'mzspec:GNPS:GNPS-LIBRARY:accession:this_accession_does_not_exist',
        'mzspec:MASSBANK::index:SM858102',
        'mzspec:MASSBANK::accession:this_accession_does_not_exist',
        'mzspec:MS2LDA:TASK-bla190:accession:270684',
        'mzspec:MS2LDA:TASK-190:index:270684',
        'mzspec:MS2LDA:TASK-666666666:accession:270684',
        'mzspec:MS2LDA:TASK-190:accession:this_document_does_not_exist',
        'mzspec:MSV666666666:Adult_Frontalcortex_bRP_Elite_85_f09:scan:17555',
        'mzspec:MSV000079514:this_filename_does_not_exist:scan:17555',
        'mzspec:MSV000079514:Adult_Frontalcortex_bRP_Elite_85_f09:index:17555',
        'mzspec:MSV000079514:Adult_Frontalcortex_bRP_Elite_85_f09:scan:'
        'this_scan_does_not_exist',
        'mzspec:MOTIFDB::index:171163',
        'mzspec:MOTIFDB::accession:this_index_does_not_exist'
    ]
    status_codes = [400, 400, 400, 400, 400, 400, 400, 400, 404, 404, 400, 404,
                    400, 404, 400, 400, 404, 404, 404, 404, 400, 404, 400, 404]
    return usis, status_codes<|MERGE_RESOLUTION|>--- conflicted
+++ resolved
@@ -417,17 +417,12 @@
                 assert attribute['name'] == 'selected ion m/z'
             elif attribute['accession'] == 'MS:1000041':
                 assert attribute['name'] == 'charge state'
-<<<<<<< HEAD
             elif attribute['accession'] == 'MS:1002599':
                 assert attribute['name'] == 'splash key'
                 assert splash_pattern.match(attribute['value']) is not None
-        # TODO: Validate using the PROXI swagger definition.
-        #   https://github.com/HUPO-PSI/proxi-schemas/blob/master/specs/swagger.yaml
-=======
         # Validate that the response matches the PROXI Swagger API definition.
         flex.core.validate_api_response(schema, raw_request=flask.request,
                                         raw_response=response)
->>>>>>> 40ee41a3
 
 
 def test_peak_proxi_json_invalid(client):
